components:
    vivarium_public_health:
        population:
            - BasePopulation()
            - Mortality()
        metrics:
            - MortalityObserver()
            - DisabilityObserver()
            - DiseaseObserver("ischemic_stroke")
            - DiseaseObserver("myocardial_infarction")
            - DiseaseObserver("angina")
        disease:
            - SI("angina")
        risks:
            - Risk("risk_factor.sbp_medication_adherence")
            - Risk("risk_factor.ldlc_medication_adherence")
            - Risk("risk_factor.outreach")

            - RiskEffect("risk_factor.high_ldl_cholesterol", "cause.acute_myocardial_infarction.incidence_rate")
            - RiskEffect("risk_factor.high_ldl_cholesterol", "cause.post_myocardial_infarction_to_acute_myocardial_infarction.transition_rate")
            - RiskEffect("risk_factor.high_ldl_cholesterol", "cause.acute_ischemic_stroke.incidence_rate")
            - RiskEffect("risk_factor.high_ldl_cholesterol", "cause.chronic_ischemic_stroke_to_acute_ischemic_stroke.transition_rate")
            - RiskEffect("risk_factor.high_ldl_cholesterol", "cause.angina.incidence_rate")
            
            - RiskEffect("risk_factor.high_systolic_blood_pressure", "cause.acute_myocardial_infarction.incidence_rate")
            - RiskEffect("risk_factor.high_systolic_blood_pressure", "cause.post_myocardial_infarction_to_acute_myocardial_infarction.transition_rate")
            - RiskEffect("risk_factor.high_systolic_blood_pressure", "cause.acute_ischemic_stroke.incidence_rate")
            - RiskEffect("risk_factor.high_systolic_blood_pressure", "cause.chronic_ischemic_stroke_to_acute_ischemic_stroke.transition_rate")
            - RiskEffect("risk_factor.high_systolic_blood_pressure", "cause.angina.incidence_rate")

    vivarium_nih_us_cvd:
        components:
            - ResultsStratifier()

            - IschemicStroke()
            - MyocardialInfarction()

            - AdjustedRisk("risk_factor.high_ldl_cholesterol")
            - ContinuousRiskObserver("risk_factor.high_ldl_cholesterol")
            
            - AdjustedRisk("risk_factor.high_systolic_blood_pressure")
            - ContinuousRiskObserver("risk_factor.high_systolic_blood_pressure")

            - HealthcareUtilization() # Note that this uses Treatment() as a sub-component
            - HealthcareVisitObserver()
        
            - CategoricalColumnObserver("sbp_medication")
            - CategoricalColumnObserver("ldlc_medication")

            - OutreachEffect()
            - OutreachInterventionScaleUp("risk_factor.outreach")
            - CategoricalColumnObserver("outreach")
<<<<<<< HEAD
=======

            - OutreachEffect()
            - LinearScaleUp("risk_factor.outreach")
>>>>>>> d2b552ac

configuration:
    input_data:
        input_draw_number: 0
        location: 'Alabama'
        artifact_path: '/ihme/costeffectiveness/artifacts/vivarium_nih_us_cvd/alabama.hdf'
    interpolation:
        order: 0
        extrapolate: True
    randomness:
        map_size: 1_000_000
        key_columns: ['entrance_time', 'age']
        random_seed: 0
    time:
        start:
            year: 2021 # Includes two years for burn-in
            month: 1
            day: 1
        observation_start: # TODO: Implement for all observers (currently only custom observers)
            year: 2023
            month: 1
            day: 1
        end:
            year: 2040
            month: 12
            day: 31
        step_size: 28 # Days
    population:
        population_size: 50_000
        age_start: 7
        age_end: 125
        exit_age: 125
    observers:
        default:
            - 'age'
            - 'sex'
            - 'year'
        sbp_medication:
            include:
                - 'sbp_medication_adherence'
        ldlc_medication:
            include:
                - 'ldlc_medication_adherence'
    
    outreach:
        # NOTE: For outreach, we are changing our standard heuristic of categories
        # being mapped highest to lowest where cat1 is highest risk. Here, an 
        # outreach.exposure = 0.0 is the highest risk (no outreach means less
        # likely to take medication) but will map to cat2 (not cat1)
        exposure: 0
    intervention:
        scenario: "outreach_50"
    outreach_scale_up:
        date:
            start:
                year: 2023
                month: 1
                day: 1
            end:
                year: 2024
                month: 1
                day: 1
        value:
            start: 0
            end: 0.5<|MERGE_RESOLUTION|>--- conflicted
+++ resolved
@@ -50,12 +50,9 @@
             - OutreachEffect()
             - OutreachInterventionScaleUp("risk_factor.outreach")
             - CategoricalColumnObserver("outreach")
-<<<<<<< HEAD
-=======
 
             - OutreachEffect()
             - LinearScaleUp("risk_factor.outreach")
->>>>>>> d2b552ac
 
 configuration:
     input_data:
