--- conflicted
+++ resolved
@@ -73,44 +73,6 @@
             - RiskEffect("risk_factor.high_fasting_plasma_glucose", "cause.acute_ischemic_stroke.incidence_rate")
             - RiskEffect("risk_factor.high_fasting_plasma_glucose", "cause.chronic_ischemic_stroke_to_acute_ischemic_stroke.transition_rate")
 
-<<<<<<< HEAD
-=======
-    vivarium_nih_us_cvd:
-        components:
-            - ResultsStratifier()
-
-            - IschemicStroke()
-            - IschemicHeartDiseaseAndHeartFailure()
-            - TransientIHDAndHFObserver("ischemic_heart_disease_and_heart_failure")
-
-            - AdjustedRisk("risk_factor.high_ldl_cholesterol")
-            - ContinuousRiskObserver("risk_factor.high_ldl_cholesterol")
-
-            - AdjustedRisk("risk_factor.high_systolic_blood_pressure")
-            - ContinuousRiskObserver("risk_factor.high_systolic_blood_pressure")
-
-            - TruncatedRisk("risk_factor.high_body_mass_index_in_adults")
-            - ContinuousRiskObserver("risk_factor.high_body_mass_index_in_adults")
-
-            - TruncatedRisk('risk_factor.high_fasting_plasma_glucose')
-            - ContinuousRiskObserver("risk_factor.high_fasting_plasma_glucose")
-
-            - CategoricalSBPRisk()
-
-            - HealthcareUtilization()  # NOTE: this uses Treatment() as a sub-component
-            - HealthcareVisitObserver()
-
-            - CategoricalColumnObserver("sbp_medication")
-            - CategoricalColumnObserver("ldlc_medication")
-
-            - InterventionAdherenceEffect()
-            - LinearScaleUp("risk_factor.outreach")
-            - LinearScaleUp("risk_factor.polypill")
-            - LinearScaleUp("risk_factor.lifestyle")
-            - CategoricalColumnObserver("outreach")
-            - CategoricalColumnObserver("polypill")
-
->>>>>>> a37ad290
 configuration:
     input_data:
         input_draw_number: 0
