--- conflicted
+++ resolved
@@ -66,11 +66,7 @@
 NON_COUNT_TEMPLATES = []
 
 SEXES = ("male", "female")
-<<<<<<< HEAD
 YEARS = tuple(range(2021, 2041))
-=======
-YEARS = tuple(range(2021, 2024))
->>>>>>> 7dcdfa53
 AGE_GROUPS = (
     "25_to_29",
     "30_to_34",
