from typing import NamedTuple

from vivarium_public_health.utilities import TargetString

#############
# Data Keys #
#############

METADATA_LOCATIONS = "metadata.locations"


class SourceTarget(NamedTuple):
    source: str
    target: str


class __Population(NamedTuple):
    LOCATION: str = "population.location"
    STRUCTURE: str = "population.structure"
    AGE_BINS: str = "population.age_bins"
    DEMOGRAPHY: str = "population.demographic_dimensions"
    TMRLE: str = "population.theoretical_minimum_risk_life_expectancy"
    ACMR: str = "cause.all_causes.cause_specific_mortality_rate"
    HEALTHCARE_UTILIZATION: str = "healthcare_entity.outpatient_visits.outpatient_envelope"

    @property
    def name(self):
        return "population"

    @property
    def log_name(self):
        return "population"


POPULATION = __Population()


##########
# Causes #
##########


class __IschemicStroke(NamedTuple):
    PREVALENCE_ACUTE: TargetString = TargetString("sequela.acute_ischemic_stroke.prevalence")
    PREVALENCE_CHRONIC: TargetString = TargetString(
        "sequela.chronic_ischemic_stroke.prevalence"
    )
    INCIDENCE_RATE_ACUTE: TargetString = TargetString("cause.ischemic_stroke.incidence_rate")
    DISABILITY_WEIGHT_ACUTE: TargetString = TargetString(
        "sequela.acute_ischemic_stroke.disability_weight"
    )
    DISABILITY_WEIGHT_CHRONIC: TargetString = TargetString(
        "sequela.chronic_ischemic_stroke.disability_weight"
    )
    EMR_ACUTE: TargetString = TargetString(
        "sequela.acute_ischemic_stroke.excess_mortality_rate"
    )
    EMR_CHRONIC: TargetString = TargetString(
        "sequela.chronic_ischemic_stroke.excess_mortality_rate"
    )
    CSMR: TargetString = TargetString("cause.ischemic_stroke.cause_specific_mortality_rate")
    RESTRICTIONS: TargetString = TargetString("cause.ischemic_stroke.restrictions")

    @property
    def name(self):
        return "ischemic_stroke"

    @property
    def log_name(self):
        return self.name.replace("_", " ")


ISCHEMIC_STROKE = __IschemicStroke()


class __IschemicHeartDiseaseAndHeartFailure(NamedTuple):
    PREVALENCE_ACUTE_MI: TargetString = TargetString(
        "cause.acute_myocardial_infarction.prevalence"
    )
    PREVALENCE_ACUTE_MI_AND_HF: TargetString = TargetString(
        "cause.acute_myocardial_infarction_and_heart_failure.prevalence"
    )
    PREVALENCE_POST_MI: TargetString = TargetString(
        "cause.post_myocardial_infarction.prevalence"
    )
    PREVALENCE_HF_IHD: TargetString = TargetString(
        "cause.heart_failure_from_ischemic_heart_disease.prevalence"
    )
    PREVALENCE_HF_RESIDUAL: TargetString = TargetString(
        "cause.heart_failure_residual.prevalence"
    )
    INCIDENCE_ACUTE_MI: TargetString = TargetString(
        "cause.acute_myocardial_infarction.incidence_rate"
    )
    INCIDENCE_HF_IHD: TargetString = TargetString(
        "cause.heart_failure_from_ischemic_heart_disease.incidence_rate"
    )
    INCIDENCE_HF_RESIDUAL: TargetString = TargetString(
        "cause.heart_failure_residual.incidence_rate"
    )
    DISABILITY_WEIGHT_ACUTE_MI: TargetString = TargetString(
        "cause.acute_myocardial_infarction.disability_weight"
    )
    DISABILITY_WEIGHT_POST_MI: TargetString = TargetString(
        "cause.post_myocardial_infarction.disability_weight"
    )
    DISABILITY_WEIGHT_HF_IHD: TargetString = TargetString(
        "cause.heart_failure_from_ischemic_heart_disease.disability_weight"
    )
    DISABILITY_WEIGHT_HF_RESIDUAL: TargetString = TargetString(
        "cause.heart_failure_residual.disability_weight"
    )
    EMR_AMI: TargetString = TargetString(
        "cause.acute_myocardial_infarction.excess_mortality_rate"
    )
    EMR_POST_MI: TargetString = TargetString(
        "cause.post_myocardial_infarction.excess_mortality_rate"
    )
<<<<<<< HEAD
    EMR_HF: TargetString = TargetString("cause.heart_failure.excess_mortality_rate")
    CSMR: TargetString = TargetString(
        "cause.ischemic_heart_disease_and_heart_failure.cause_specific_mortality"
    )
    RESTRICTIONS: SourceTarget = SourceTarget(
        "cause.ischemic_heart_disease.restrictions",
        "cause.ischemic_heart_disease_and_heart_failure.restrictions",
    )

    @property
    def name(self):
        return "ischemic_heart_disease_and_heart_failure"
=======

    @property
    def name(self):
        return "myocardial_infarction"
>>>>>>> 73f1687c

    @property
    def log_name(self):
        return self.name.replace("_", " ")


<<<<<<< HEAD
IHD_AND_HF = __IschemicHeartDiseaseAndHeartFailure()
=======
MYOCARDIAL_INFARCTION = __MyocardialInfarction()
>>>>>>> 73f1687c


################
# Risk Factors #
################


class __HighLDLCholesterol(NamedTuple):
    DISTRIBUTION: TargetString = TargetString("risk_factor.high_ldl_cholesterol.distribution")
    EXPOSURE_MEAN: TargetString = TargetString("risk_factor.high_ldl_cholesterol.exposure")
    EXPOSURE_SD: TargetString = TargetString(
        "risk_factor.high_ldl_cholesterol.exposure_standard_deviation"
    )
    EXPOSURE_WEIGHTS: TargetString = TargetString(
        "risk_factor.high_ldl_cholesterol.exposure_distribution_weights"
    )
    RELATIVE_RISK: TargetString = TargetString(
        "risk_factor.high_ldl_cholesterol.relative_risk"
    )
    PAF: TargetString = TargetString(
        "risk_factor.high_ldl_cholesterol.population_attributable_fraction"
    )
    TMRED: TargetString = TargetString("risk_factor.high_ldl_cholesterol.tmred")
    RELATIVE_RISK_SCALAR: TargetString = TargetString(
        "risk_factor.high_ldl_cholesterol.relative_risk_scalar"
    )
    MEDICATION_EFFECT: TargetString = TargetString(
        "risk_factor.high_ldl_cholesterol.medication_effect"
    )

    @property
    def name(self):
        return "high_ldl_cholesterol"

    @property
    def log_name(self):
        return self.name.replace("_", " ")


LDL_C = __HighLDLCholesterol()


class __HighSBP(NamedTuple):
    DISTRIBUTION: TargetString = TargetString(
        "risk_factor.high_systolic_blood_pressure.distribution"
    )
    EXPOSURE_MEAN: TargetString = TargetString(
        "risk_factor.high_systolic_blood_pressure.exposure"
    )
    EXPOSURE_SD: TargetString = TargetString(
        "risk_factor.high_systolic_blood_pressure.exposure_standard_deviation"
    )
    EXPOSURE_WEIGHTS: TargetString = TargetString(
        "risk_factor.high_systolic_blood_pressure.exposure_distribution_weights"
    )
    RELATIVE_RISK: TargetString = TargetString(
        "risk_factor.high_systolic_blood_pressure.relative_risk"
    )
    PAF: TargetString = TargetString(
        "risk_factor.high_systolic_blood_pressure.population_attributable_fraction"
    )
    TMRED: TargetString = TargetString("risk_factor.high_systolic_blood_pressure.tmred")
    RELATIVE_RISK_SCALAR: TargetString = TargetString(
        "risk_factor.high_systolic_blood_pressure.relative_risk_scalar"
    )

    @property
    def name(self):
        return "high_sbp"

    @property
    def log_name(self):
        return self.name.replace("_", " ")


SBP = __HighSBP()


class __HighBMI(NamedTuple):
    DISTRIBUTION: TargetString = TargetString(
        "risk_factor.high_body_mass_index_in_adults.distribution"
    )
    EXPOSURE_MEAN: TargetString = TargetString(
        "risk_factor.high_body_mass_index_in_adults.exposure"
    )
    EXPOSURE_SD: TargetString = TargetString(
        "risk_factor.high_body_mass_index_in_adults.exposure_standard_deviation"
    )
    EXPOSURE_WEIGHTS: TargetString = TargetString(
        "risk_factor.high_body_mass_index_in_adults.exposure_distribution_weights"
    )
    RELATIVE_RISK: TargetString = TargetString(
        "risk_factor.high_body_mass_index_in_adults.relative_risk"
    )
    PAF: TargetString = TargetString(
        "risk_factor.high_body_mass_index_in_adults.population_attributable_fraction"
    )
    TMRED: TargetString = TargetString("risk_factor.high_body_mass_index_in_adults.tmred")
    RELATIVE_RISK_SCALAR: TargetString = TargetString(
        "risk_factor.high_body_mass_index_in_adults.relative_risk_scalar"
    )

    @property
    def name(self):
        return "high_bmi"

    @property
    def log_name(self):
        return self.name.replace("_", " ")


BMI = __HighBMI()


class __HighFPG(NamedTuple):
    DISTRIBUTION: TargetString = TargetString(
        "risk_factor.high_fasting_plasma_glucose.distribution"
    )
    EXPOSURE_MEAN: TargetString = TargetString(
        "risk_factor.high_fasting_plasma_glucose.exposure"
    )
    EXPOSURE_SD: TargetString = TargetString(
        "risk_factor.high_fasting_plasma_glucose.exposure_standard_deviation"
    )
    EXPOSURE_WEIGHTS: TargetString = TargetString(
        "risk_factor.high_fasting_plasma_glucose.exposure_distribution_weights"
    )
    RELATIVE_RISK: TargetString = TargetString(
        "risk_factor.high_fasting_plasma_glucose.relative_risk"
    )
    PAF: TargetString = TargetString(
        "risk_factor.high_fasting_plasma_glucose.population_attributable_fraction"
    )
    TMRED: TargetString = TargetString("risk_factor.high_fasting_plasma_glucose.tmred")
    RELATIVE_RISK_SCALAR: TargetString = TargetString(
        "risk_factor.high_fasting_plasma_glucose.relative_risk_scalar"
    )

    @property
    def name(self):
        return "high_fpg"

    @property
    def log_name(self):
        return self.name.replace("_", " ")


FPG = __HighFPG()


class __LDLCholesterolMedicationAdherence(NamedTuple):
    DISTRIBUTION: TargetString = TargetString(
        "risk_factor.ldlc_medication_adherence.distribution"
    )
    EXPOSURE: TargetString = TargetString("risk_factor.ldlc_medication_adherence.exposure")

    @property
    def name(self):
        return "ldlc_medication_adherence"

    @property
    def log_name(self):
        return self.name.replace("_", " ")


LDLC_MEDICATION_ADHERENCE = __LDLCholesterolMedicationAdherence()


class __SBPMedicationAdherence(NamedTuple):
    DISTRIBUTION: TargetString = TargetString(
        "risk_factor.sbp_medication_adherence.distribution"
    )
    EXPOSURE: TargetString = TargetString("risk_factor.sbp_medication_adherence.exposure")

    @property
    def name(self):
        return "sbp_medication_adherence"

    @property
    def log_name(self):
        return self.name.replace("_", " ")


SBP_MEDICATION_ADHERENCE = __SBPMedicationAdherence()


class __Outreach(NamedTuple):
    DISTRIBUTION: TargetString = TargetString("risk_factor.outreach.distribution")

    @property
    def name(self):
        return "outreach"

    @property
    def log_name(self):
        return self.name.replace("_", " ")


OUTREACH = __Outreach()


class __Polypill(NamedTuple):
    DISTRIBUTION: TargetString = TargetString("risk_factor.polypill.distribution")

    @property
    def name(self):
        return "polypill"

    @property
    def log_name(self):
        return self.name.replace("_", " ")


POLYPILL = __Polypill()


##################
# Artifact Items #
##################

MAKE_ARTIFACT_KEY_GROUPS = [
    POPULATION,
    ISCHEMIC_STROKE,
<<<<<<< HEAD
    IHD_AND_HF,
=======
    MYOCARDIAL_INFARCTION,
>>>>>>> 73f1687c
    LDL_C,
    SBP,
    BMI,
    FPG,
    LDLC_MEDICATION_ADHERENCE,
    SBP_MEDICATION_ADHERENCE,
    OUTREACH,
    POLYPILL,
]<|MERGE_RESOLUTION|>--- conflicted
+++ resolved
@@ -116,7 +116,6 @@
     EMR_POST_MI: TargetString = TargetString(
         "cause.post_myocardial_infarction.excess_mortality_rate"
     )
-<<<<<<< HEAD
     EMR_HF: TargetString = TargetString("cause.heart_failure.excess_mortality_rate")
     CSMR: TargetString = TargetString(
         "cause.ischemic_heart_disease_and_heart_failure.cause_specific_mortality"
@@ -129,23 +128,14 @@
     @property
     def name(self):
         return "ischemic_heart_disease_and_heart_failure"
-=======
-
-    @property
-    def name(self):
-        return "myocardial_infarction"
->>>>>>> 73f1687c
-
-    @property
-    def log_name(self):
-        return self.name.replace("_", " ")
-
-
-<<<<<<< HEAD
+
+
+    @property
+    def log_name(self):
+        return self.name.replace("_", " ")
+
+
 IHD_AND_HF = __IschemicHeartDiseaseAndHeartFailure()
-=======
-MYOCARDIAL_INFARCTION = __MyocardialInfarction()
->>>>>>> 73f1687c
 
 
 ################
@@ -369,11 +359,7 @@
 MAKE_ARTIFACT_KEY_GROUPS = [
     POPULATION,
     ISCHEMIC_STROKE,
-<<<<<<< HEAD
     IHD_AND_HF,
-=======
-    MYOCARDIAL_INFARCTION,
->>>>>>> 73f1687c
     LDL_C,
     SBP,
     BMI,
