from typing import NamedTuple

from vivarium_public_health.utilities import TargetString

#############
# Data Keys #
#############

METADATA_LOCATIONS = "metadata.locations"


class SourceTarget(NamedTuple):
    source: str
    target: str


class __Population(NamedTuple):
    LOCATION: str = "population.location"
    STRUCTURE: str = "population.structure"
    AGE_BINS: str = "population.age_bins"
    DEMOGRAPHY: str = "population.demographic_dimensions"
    TMRLE: str = "population.theoretical_minimum_risk_life_expectancy"
    ACMR: str = "cause.all_causes.cause_specific_mortality_rate"

    @property
    def name(self):
        return "population"

    @property
    def log_name(self):
        return "population"


POPULATION = __Population()


class __IschemicStroke(NamedTuple):
    PREVALENCE_ACUTE: TargetString = TargetString("sequela.acute_ischemic_stroke.prevalence")
    PREVALENCE_CHRONIC: TargetString = TargetString(
        "sequela.chronic_ischemic_stroke.prevalence"
    )
    INCIDENCE_RATE_ACUTE: TargetString = TargetString("cause.ischemic_stroke.incidence_rate")
    DISABILITY_WEIGHT_ACUTE: TargetString = TargetString(
        "sequela.acute_ischemic_stroke.disability_weight"
    )
    DISABILITY_WEIGHT_CHRONIC: TargetString = TargetString(
        "sequela.chronic_ischemic_stroke.disability_weight"
    )
    EMR_ACUTE: TargetString = TargetString(
        "sequela.acute_ischemic_stroke.excess_mortality_rate"
    )
    EMR_CHRONIC: TargetString = TargetString(
        "sequela.chronic_ischemic_stroke.excess_mortality_rate"
    )
    CSMR: TargetString = TargetString("cause.ischemic_stroke.cause_specific_mortality_rate")
    RESTRICTIONS: TargetString = TargetString("cause.ischemic_stroke.restrictions")

    @property
    def name(self):
        return "ischemic_stroke"

    @property
    def log_name(self):
        return self.name.replace("_", " ")


ISCHEMIC_STROKE = __IschemicStroke()


class __MyocardialInfarction(NamedTuple):
    # SDB - do these names matter? specifically, Kjell called these "cause.acute_myocardial_infarction.prevalence"
    # instead of "sequela...".
    PREVALENCE_ACUTE: TargetString = TargetString(
        "cause.acute_myocardial_infarction.prevalence"
    )
    PREVALENCE_POST: TargetString = TargetString(
        "cause.post_myocardial_infarction.prevalence"
    )
    INCIDENCE_RATE_ACUTE: TargetString = TargetString(
        "cause.myocardial_infarction.incidence_rate"
    )
    DISABILITY_WEIGHT_ACUTE: TargetString = TargetString(
        "cause.acute_myocardial_infarction.disability_weight"
    )
    DISABILITY_WEIGHT_POST: TargetString = TargetString(
        "cause.post_myocardial_infarction.disability_weight"
    )
    EMR_ACUTE: TargetString = TargetString(
        "cause.acute_myocardial_infarction.excess_mortality_rate"
    )
    EMR_POST: TargetString = TargetString(
        "cause.post_myocardial_infarction.excess_mortality_rate"
    )
    CSMR: SourceTarget = SourceTarget(
        "cause.ischemic_heart_disease.cause_specific_mortality_rate",
        "cause.myocardial_infarction.cause_specific_mortality_rate",
    )
    RESTRICTIONS: SourceTarget = SourceTarget(
        "cause.ischemic_heart_disease.restrictions",
        "cause.myocardial_infarction.restrictions",
    )

    @property
    def name(self):
        return "myocardial_infarction"

    @property
    def log_name(self):
        return self.name.replace("_", " ")


MYOCARDIAL_INFARCTION = __MyocardialInfarction()


class __HighLDLCholesterol(NamedTuple):
    DISTRIBUTION: TargetString = TargetString("risk_factor.high_ldl_cholesterol.distribution")
    EXPOSURE_MEAN: TargetString = TargetString("risk_factor.high_ldl_cholesterol.exposure")
<<<<<<< HEAD
    EXPOSURE_SD: TargetString = TargetString("risk_factor.high_ldl_cholesterol.exposure_standard_deviation")
    EXPOSURE_WEIGHTS: TargetString = TargetString("risk_factor.high_ldl_cholesterol.exposure_distribution_weights")
    RELATIVE_RISK: TargetString = TargetString("risk_factor.high_ldl_cholesterol.relative_risk")
    PAF: TargetString = TargetString("risk_factor.high_ldl_cholesterol.population_attributable_fraction")
    TMRED: TargetString = TargetString("risk_factor.high_ldl_cholesterol.tmred")
    RELATIVE_RISK_SCALAR: TargetString = TargetString("risk_factor.high_ldl_cholesterol.relative_risk_scalar")
=======
    EXPOSURE_SD: TargetString = TargetString(
        "risk_factor.high_ldl_cholesterol.exposure_standard_deviation"
    )
    EXPOSURE_WEIGHTS: TargetString = TargetString(
        "risk_factor.high_ldl_cholesterol.exposure_distribution_weights"
    )
    RELATIVE_RISK: TargetString = TargetString(
        "risk_factor.high_ldl_cholesterol.relative_risk"
    )
    PAF: TargetString = TargetString(
        "risk_factor.high_ldl_cholesterol.population_attributable_fraction"
    )
    TMRED: TargetString = TargetString("risk_factor.high_ldl_cholesterol.tmred")
    RELATIVE_RISK_SCALAR: TargetString = TargetString(
        "risk_factor.high_ldl_cholesterol.relative_risk_scalar"
    )
>>>>>>> 5fe1a15e

    @property
    def name(self):
        return "high_ldl_cholesterol"

    @property
    def log_name(self):
        return self.name.replace("_", " ")


LDL_C = __HighLDLCholesterol()


MAKE_ARTIFACT_KEY_GROUPS = [
    POPULATION,
    ISCHEMIC_STROKE,
    MYOCARDIAL_INFARCTION,
    LDL_C,
]<|MERGE_RESOLUTION|>--- conflicted
+++ resolved
@@ -115,14 +115,6 @@
 class __HighLDLCholesterol(NamedTuple):
     DISTRIBUTION: TargetString = TargetString("risk_factor.high_ldl_cholesterol.distribution")
     EXPOSURE_MEAN: TargetString = TargetString("risk_factor.high_ldl_cholesterol.exposure")
-<<<<<<< HEAD
-    EXPOSURE_SD: TargetString = TargetString("risk_factor.high_ldl_cholesterol.exposure_standard_deviation")
-    EXPOSURE_WEIGHTS: TargetString = TargetString("risk_factor.high_ldl_cholesterol.exposure_distribution_weights")
-    RELATIVE_RISK: TargetString = TargetString("risk_factor.high_ldl_cholesterol.relative_risk")
-    PAF: TargetString = TargetString("risk_factor.high_ldl_cholesterol.population_attributable_fraction")
-    TMRED: TargetString = TargetString("risk_factor.high_ldl_cholesterol.tmred")
-    RELATIVE_RISK_SCALAR: TargetString = TargetString("risk_factor.high_ldl_cholesterol.relative_risk_scalar")
-=======
     EXPOSURE_SD: TargetString = TargetString(
         "risk_factor.high_ldl_cholesterol.exposure_standard_deviation"
     )
@@ -139,7 +131,6 @@
     RELATIVE_RISK_SCALAR: TargetString = TargetString(
         "risk_factor.high_ldl_cholesterol.relative_risk_scalar"
     )
->>>>>>> 5fe1a15e
 
     @property
     def name(self):
