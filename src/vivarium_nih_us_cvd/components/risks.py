--- conflicted
+++ resolved
@@ -138,13 +138,9 @@
             return self.gbd_exposure(index)
 
 
-<<<<<<< HEAD
-class TruncatedRisk(Risk):
+class TruncatedRisk(DropValueRisk):
     """Keep exposure values between defined limits"""
 
-=======
-class TruncatedRisk(DropValueRisk):
->>>>>>> 4364296f
     def _get_current_exposure(self, index: pd.Index) -> pd.Series:
         # Keep exposure values between defined limits
         propensity = self.propensity(index)
