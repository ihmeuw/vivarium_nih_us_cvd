from typing import Callable

import numpy as np
import pandas as pd
from vivarium.framework.engine import Builder
from vivarium.framework.time import get_time_stamp

from vivarium_nih_us_cvd.constants import data_values


class OutreachEffect:
    """A component to model the impact of the outreach risk on medication adherence levels"""

    def __init__(self):
        pass

    def __repr__(self):
        return "OutreachEffect"

    ##############
    # Properties #
    ##############

    @property
    def name(self) -> str:
        return f"outreach_effect"

    #################
    # Setup methods #
    #################

    def setup(self, builder: Builder) -> None:
        self.clock = builder.time.clock()
        self.simulation_start_time = get_time_stamp(builder.configuration.time.start)
        self.randomness = builder.randomness.get_stream(self.name)
        self.exposure = builder.value.get_value(data_values.PIPELINES.OUTREACH_EXPOSURE)
        self._register_target_modifiers(builder)

    def _register_target_modifiers(self, builder: Builder) -> None:
        builder.value.register_value_modifier(
            data_values.PIPELINES.SBP_MEDICATION_ADHERENCE_EXPOSURE,
            modifier=self._sbp_adherence_modifier,
        )

        builder.value.register_value_modifier(
            data_values.PIPELINES.LDLC_MEDICATION_ADHERENCE_EXPOSURE,
            modifier=self._ldlc_adherence_modifier,
        )

    def _sbp_adherence_modifier(self, builder: Builder) -> Callable[[pd.Index, pd.Series], pd.Series]:
        def adjust_target(index: pd.Index, target: pd.Series) -> pd.Series:
            return self._adjust_target(index=index, target=target, medication_type="sbp")
        
        return adjust_target

    def _ldlc_adherence_modifier(self, builder: Builder) -> Callable[[pd.Index, pd.Series], pd.Series]:
        def adjust_target(index: pd.Index, target: pd.Series) -> pd.Series:
            return self._adjust_target(index=index, target=target, medication_type="ldlc")
        
        return adjust_target

<<<<<<< HEAD
    def _adjust_target(
        self, index: pd.Index, target: pd.Series, medication_type: str, builder: Builder
    ) -> pd.Series:
        clock_time = builder.time.clock()()
        simulation_start_time = get_time_stamp(builder.configuration.time.start)
        # Do not adjust target on intialization
        if clock_time >= simulation_start_time:  # not initialization
=======
    def _adjust_target(self, index: pd.Index, target: pd.Series, medication_type: str) -> pd.Series:
        clock_time = self.clock()
        breakpoint()  # save for next PR
        # Do not adjust target on intialization. We do this because during
        # initialization the Treatment component sets the medication adherence
        # state table columns equal to the medication adherence pipeline values;
        # this modifier implements the outreach intervention treatment effect
        # which we do want to be active upon initialization
        if clock_time >= self.simulation_start_time:  # not initialization
>>>>>>> bf7be3ad
            primary_non_adherent = target[
                target == data_values.MEDICATION_ADHERENCE_TYPE.PRIMARY_NON_ADHERENT
            ].index
            adjusted = self.randomness.choice(
                primary_non_adherent,
                choices=list(data_values.OUTREACH_EFFECTS[medication_type].keys()),
                p=list(data_values.OUTREACH_EFFECTS[medication_type].values()),
                additional_key=f"adjust_{medication_type}_medication_adherence_values",
            )
            target[primary_non_adherent] = adjusted

        return target<|MERGE_RESOLUTION|>--- conflicted
+++ resolved
@@ -59,15 +59,6 @@
         
         return adjust_target
 
-<<<<<<< HEAD
-    def _adjust_target(
-        self, index: pd.Index, target: pd.Series, medication_type: str, builder: Builder
-    ) -> pd.Series:
-        clock_time = builder.time.clock()()
-        simulation_start_time = get_time_stamp(builder.configuration.time.start)
-        # Do not adjust target on intialization
-        if clock_time >= simulation_start_time:  # not initialization
-=======
     def _adjust_target(self, index: pd.Index, target: pd.Series, medication_type: str) -> pd.Series:
         clock_time = self.clock()
         breakpoint()  # save for next PR
@@ -77,7 +68,6 @@
         # this modifier implements the outreach intervention treatment effect
         # which we do want to be active upon initialization
         if clock_time >= self.simulation_start_time:  # not initialization
->>>>>>> bf7be3ad
             primary_non_adherent = target[
                 target == data_values.MEDICATION_ADHERENCE_TYPE.PRIMARY_NON_ADHERENT
             ].index
