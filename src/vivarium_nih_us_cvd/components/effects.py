from typing import Optional

import numpy as np
import pandas as pd
from vivarium import Component
from vivarium.framework.engine import Builder
from vivarium.framework.time import get_time_stamp
from vivarium_public_health.risks.effect import RiskEffect

from vivarium_nih_us_cvd.constants import data_values, scenarios
from vivarium_nih_us_cvd.constants.scenarios import InterventionScenario


class InterventionAdherenceEffect(Component):
    """A component to model the impact of the intervention risks on medication adherence levels"""

    #################
    # Setup methods #
    #################

    def setup(self, builder: Builder) -> None:
        self.polypill = builder.value.get_value(data_values.PIPELINES.POLYPILL_EXPOSURE)
        self.scenario = self._get_scenario(builder)
        self.clock = builder.time.clock()
        self.simulation_start_time = get_time_stamp(builder.configuration.time.start)
        self.randomness = builder.randomness.get_stream(self.name)
        self._register_target_modifiers(builder)

    def _get_scenario(self, builder: Builder) -> InterventionScenario:
        return scenarios.INTERVENTION_SCENARIOS[builder.configuration.intervention.scenario]

    def _register_target_modifiers(self, builder: Builder) -> None:
        """which target modifiers get registered depends on the scenario"""
        if self.scenario.is_outreach_scenario:
            builder.value.register_value_modifier(
                data_values.PIPELINES.SBP_MEDICATION_ADHERENCE_EXPOSURE,
                modifier=self._outreach_sbp_adherence_modifier,
            )
            builder.value.register_value_modifier(
                data_values.PIPELINES.LDLC_MEDICATION_ADHERENCE_EXPOSURE,
                modifier=self._outreach_ldlc_adherence_modifier,
            )
        if self.scenario.polypill_affects_sbp_adherence:
            builder.value.register_value_modifier(
                "risk_factor.sbp_medication_adherence.exposure_parameters",
                modifier=self._polypill_sbp_adherence_modifier,
                requires_values=[data_values.PIPELINES.POLYPILL_EXPOSURE],
            )

    def _outreach_sbp_adherence_modifier(
        self, index: pd.Index, target: pd.Series
    ) -> pd.Series:
        return self._outreach_adjust_target(index=index, target=target, medication_type="sbp")

    def _outreach_ldlc_adherence_modifier(
        self, index: pd.Index, target: pd.Series
    ) -> pd.Series:
        return self._outreach_adjust_target(
            index=index, target=target, medication_type="ldlc"
        )

    def _outreach_adjust_target(
        self, index: pd.Index, target: pd.Series, medication_type: str
    ) -> pd.Series:
        clock_time = self.clock()
        # Do not adjust target on intialization. We do this because during
        # initialization the Treatment component sets the medication adherence
        # state table columns equal to the medication adherence pipeline values;
        # this modifier implements the outreach intervention treatment effect
        # which we do want to be active upon initialization
        if clock_time >= self.simulation_start_time:  # not initialization
            primary_non_adherent = target[
                target == data_values.MEDICATION_ADHERENCE_TYPE.PRIMARY_NON_ADHERENT
            ].index
            target[primary_non_adherent] = self.randomness.choice(
                primary_non_adherent,
                choices=list(data_values.OUTREACH_EFFECTS[medication_type].keys()),
                p=list(data_values.OUTREACH_EFFECTS[medication_type].values()),
                additional_key=f"outreach_adjust_{medication_type}_medication_adherence_values",
            )

        return target

    def _polypill_sbp_adherence_modifier(
        self, index: pd.Index, target: pd.Series
    ) -> pd.Series:
        polypill = self.polypill(index)
        on_polypill = polypill[polypill == "cat1"].index
        for (
            cat,
            probability,
        ) in data_values.POLYPILL_SBP_MEDICATION_ADHERENCE_COVERAGE.items():
            target.loc[on_polypill, cat] = probability

        return target


class PAFCalculationRiskEffect(RiskEffect):
    """Risk effect component for calculating PAFs"""

    def get_population_attributable_fraction_source(
        self, builder: Builder
    ) -> Optional[LookupTable]:
        return None

    def register_target_modifier(self, builder: Builder) -> None:
        pass

<<<<<<< HEAD
        self.target_modifier = self._get_target_modifier(builder)


MEDIATOR_NAMES = {
    "high_body_mass_index_in_adults": {
        "acute_ischemic_stroke": [
            "high_systolic_blood_pressure",
            "high_ldl_cholesterol",
            "high_fasting_plasma_glucose",
        ],
        "chronic_ischemic_stroke_to_acute_ischemic_stroke": [
            "high_systolic_blood_pressure",
            "high_ldl_cholesterol",
            "high_fasting_plasma_glucose",
        ],
        "acute_myocardial_infarction": [
            "high_systolic_blood_pressure",
            "high_ldl_cholesterol",
            "high_fasting_plasma_glucose",
        ],
        "post_myocardial_infarction_to_acute_myocardial_infarction": [
            "high_systolic_blood_pressure",
            "high_ldl_cholesterol",
            "high_fasting_plasma_glucose",
        ],
    },
    "high_fasting_plasma_glucose": {
        "acute_ischemic_stroke": [
            "high_ldl_cholesterol",
        ],
        "chronic_ischemic_stroke_to_acute_ischemic_stroke": [
            "high_ldl_cholesterol",
        ],
        "acute_myocardial_infarction": [
            "high_ldl_cholesterol",
        ],
        "post_myocardial_infarction_to_acute_myocardial_infarction": [
            "high_ldl_cholesterol",
        ],
    },
}


class MediatedRiskEffect(RiskEffect):
    """Applies mediation to risk effects"""

    def setup(self, builder):
        super().setup(builder)
        # Register unadjusted RR pipelines by passing target=1s to the super's target_modifier
        self.unadjusted_rr = builder.value.register_value_producer(
            f"unadjusted_rr_{self.risk.name}_on_{self.target.name}",
            source=lambda idx: self.target_modifier(idx, pd.Series(1.0, index=idx)),
        )
        self.mediators = MEDIATOR_NAMES.get(self.risk.name, {}).get(self.target.name, [])
        self.unadjusted_mediator_rr = {
            mediator: builder.value.get_value(
                f"unadjusted_rr_{mediator}_on_{self.target.name}"
            )
            for mediator in self.mediators
        }
        # Register the mediation target modifier
        self.mediated_target_modifier = self.get_mediated_target_modifier(builder)
        self.register_mediated_target_modifier(builder)

    def register_target_modifier(self, builder: Builder) -> None:
        """We do not want to register the super's target modifier, so we override it here"""
        pass

    def get_mediated_target_modifier(
        self, builder: Builder
    ) -> Callable[[pd.Index, pd.Series], pd.Series]:
        mediation_factors = builder.data.load("risk.cause.mediation_factors")
        mediation_factors = mediation_factors.loc[
            (mediation_factors["risk_name"] == self.risk.name)
            & (mediation_factors["affected_entity"] == self.target.name)
        ]

        def adjust_target(index: pd.Index, target: pd.Series) -> pd.Series:
            unadjusted_rr = self.unadjusted_rr(index)
            scaling_factor = pd.Series(1, index=index)
            for mediator in self.mediators:
                unadjusted_mediator_rr = self.unadjusted_mediator_rr[mediator](index)
                not_tmrel_idx = index[
                    (unadjusted_mediator_rr != 1.0) & (unadjusted_rr != 1.0)
                ]
                mf = mediation_factors.loc[
                    mediation_factors["mediator_name"] == mediator, "value"
                ].values[0]
                delta_mediator = np.log(
                    mf * (unadjusted_rr.loc[not_tmrel_idx] - 1) + 1
                ) / np.log(unadjusted_mediator_rr.loc[not_tmrel_idx])
                scaling_factor.loc[not_tmrel_idx] *= (
                    unadjusted_mediator_rr.loc[not_tmrel_idx] ** delta_mediator
                )

            return target * unadjusted_rr / scaling_factor

        return adjust_target

    def register_mediated_target_modifier(self, builder: Builder) -> None:
        builder.value.register_value_modifier(
            self.target_pipeline_name,
            modifier=self.mediated_target_modifier,
            requires_values=[f"{self.risk.name}.exposure"],
            requires_columns=["age", "sex"],
        )
=======
    def register_paf_modifier(self, builder: Builder) -> None:
        pass
>>>>>>> ee5e28ef
<|MERGE_RESOLUTION|>--- conflicted
+++ resolved
@@ -106,8 +106,9 @@
     def register_target_modifier(self, builder: Builder) -> None:
         pass
 
-<<<<<<< HEAD
-        self.target_modifier = self._get_target_modifier(builder)
+    def register_paf_modifier(self, builder: Builder) -> None:
+        pass
+
 
 
 MEDIATOR_NAMES = {
@@ -212,8 +213,4 @@
             modifier=self.mediated_target_modifier,
             requires_values=[f"{self.risk.name}.exposure"],
             requires_columns=["age", "sex"],
-        )
-=======
-    def register_paf_modifier(self, builder: Builder) -> None:
-        pass
->>>>>>> ee5e28ef
+        )