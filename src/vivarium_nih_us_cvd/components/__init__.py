from .disease import IschemicStroke, MyocardialInfarction
from .effects import OutreachEffect
from .healthcare_utilization import HealthcareUtilization
<<<<<<< HEAD
from .interventions import OutreachInterventionScaleUp
=======
from .interventions import LinearScaleUp
>>>>>>> d2b552ac
from .observers import (
    CategoricalColumnObserver,
    ContinuousRiskObserver,
    HealthcareVisitObserver,
    ResultsStratifier,
)
from .risks import AdjustedRisk
from .treatment import Treatment<|MERGE_RESOLUTION|>--- conflicted
+++ resolved
@@ -1,11 +1,7 @@
 from .disease import IschemicStroke, MyocardialInfarction
 from .effects import OutreachEffect
 from .healthcare_utilization import HealthcareUtilization
-<<<<<<< HEAD
-from .interventions import OutreachInterventionScaleUp
-=======
 from .interventions import LinearScaleUp
->>>>>>> d2b552ac
 from .observers import (
     CategoricalColumnObserver,
     ContinuousRiskObserver,
