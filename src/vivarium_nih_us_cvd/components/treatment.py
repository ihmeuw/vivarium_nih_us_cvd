from typing import Callable, Optional

import numpy as np
import pandas as pd
from vivarium.framework.engine import Builder
from vivarium.framework.event import Event
from vivarium.framework.population import SimulantData
from vivarium.framework.values import Pipeline

from vivarium_nih_us_cvd.constants import data_values, models, paths
from vivarium_nih_us_cvd.utilities import get_random_value_from_normal_distribution

sbp_treatment_map = {
    level.VALUE: level.DESCRIPTION for level in data_values.SBP_MEDICATION_LEVEL
}
ldlc_treatment_map = {
    level.VALUE: level.DESCRIPTION for level in data_values.LDLC_MEDICATION_LEVEL
}


# Format the SBP risk effects file and generate bin edges
sbp_risk_effects = pd.read_csv(paths.FILEPATHS.SBP_MEDICATION_EFFECTS)
sbp_risk_effects.loc[
    sbp_risk_effects["sbp_start_exclusive"].isna(), "sbp_start_exclusive"
] = -float("inf")
sbp_risk_effects.loc[
    sbp_risk_effects["sbp_end_inclusive"].isna(), "sbp_end_inclusive"
] = float("inf")
sbp_bin_edges = sorted(
    set(sbp_risk_effects["sbp_start_exclusive"]).union(
        set(sbp_risk_effects["sbp_end_inclusive"])
    )
)


class Treatment:
    """Updates treatment coverage"""

    configuration_defaults = {}

    @property
    def name(self):
        return self.__class__.__name__

    def __init__(self):
        pass

    def __repr__(self):
        return "Treatment"

    def setup(self, builder: Builder) -> None:
        self.randomness = builder.randomness.get_stream(self.name)
        self.gbd_sbp = builder.value.get_value(data_values.PIPELINES.SBP_GBD_EXPOSURE)
        self.sbp = builder.value.get_value(data_values.PIPELINES.SBP_EXPOSURE)
        self.ldlc = builder.value.get_value(data_values.PIPELINES.LDLC_EXPOSURE)
<<<<<<< HEAD
=======
        self.sbp_risk_effects = self._get_sbp_risk_effects()
        self.sbp_bin_edges = self._get_sbp_bin_edges()
>>>>>>> ed77f071
        self.target_modifier = self._get_target_modifier(builder)
        self._register_target_modifier(builder)

        columns_created = [
            data_values.COLUMNS.SBP_MEDICATION,
            data_values.COLUMNS.LDLC_MEDICATION,
            data_values.COLUMNS.SBP_MEDICATION_ADHERENCE,
            data_values.COLUMNS.LDLC_MEDICATION_ADHERENCE,
            data_values.COLUMNS.SBP_MULTIPLIER,
        ]
        columns_required_on_initialization = [
            "age",
            "sex",
            models.ISCHEMIC_STROKE_MODEL_NAME,
            models.MYOCARDIAL_INFARCTION_MODEL_NAME,
        ]

        self.population_view = builder.population.get_view(
            columns_required_on_initialization
            + columns_created
            + [data_values.COLUMNS.VISIT_TYPE]
        )

        values_required = [
            data_values.PIPELINES.SBP_GBD_EXPOSURE,
            data_values.PIPELINES.LDLC_EXPOSURE,
        ]

        # Initialize simulants
        builder.population.initializes_simulants(
            self.on_initialize_simulants,
            creates_columns=columns_created,
            requires_columns=columns_required_on_initialization,
            requires_values=values_required,
            requires_streams=[self.name],
        )

        # Register listeners
        builder.event.register_listener(
            "time_step__cleanup",
            self.on_time_step_cleanup,
            priority=data_values.TIMESTEP_CLEANUP_PRIORITIES.TREATMENT,
        )

<<<<<<< HEAD
=======
    def _get_sbp_risk_effects(self):
        """Load and format the SBP risk effects file"""
        sbp_risk_effects = pd.read_csv(paths.FILEPATHS.SBP_MEDICATION_EFFECTS)
        # Missingness in the bin end means no upper limit
        sbp_risk_effects.loc[
            sbp_risk_effects["sbp_end_inclusive"].isna(), "sbp_end_inclusive"
        ] = float("inf")

        return sbp_risk_effects

    def _get_sbp_bin_edges(self):
        """Determine the sbp exposure bin edges for mapping to treatment effects"""
        return sorted(
            set(self.sbp_risk_effects["sbp_start_exclusive"]).union(
                set(self.sbp_risk_effects["sbp_end_inclusive"])
            )
        )

>>>>>>> ed77f071
    def _get_target_modifier(
        self, builder: Builder
    ) -> Callable[[pd.Index, pd.Series], pd.Series]:
        """Apply medication effects"""

        def adjust_target(index: pd.Index, target: pd.Series) -> pd.Series:
            """Determine the exposure decrease as treatment_efficacy * adherence_score"""
            pop_view = self.population_view.get(index)
            mask_adherence = (
                pop_view[data_values.COLUMNS.SBP_MEDICATION_ADHERENCE]
                == data_values.MEDICATION_ADHERENCE_TYPE.ADHERENT
            )
            df_efficacy = pd.DataFrame(
<<<<<<< HEAD
                {"bin": pd.cut(x=target, bins=sbp_bin_edges, right=True)}
=======
                {"bin": pd.cut(x=target, bins=self.sbp_bin_edges, right=True)}
>>>>>>> ed77f071
            )
            df_efficacy["sbp_start_exclusive"] = df_efficacy["bin"].apply(lambda x: x.left)
            df_efficacy["sbp_end_inclusive"] = df_efficacy["bin"].apply(lambda x: x.right)
            df_efficacy = pd.concat(
                [df_efficacy, pop_view[data_values.COLUMNS.SBP_MEDICATION]], axis=1
            )
            df_efficacy = (
                df_efficacy.reset_index()
                .merge(
<<<<<<< HEAD
                    sbp_risk_effects,
=======
                    self.sbp_risk_effects,
>>>>>>> ed77f071
                    on=[
                        "sbp_start_exclusive",
                        "sbp_end_inclusive",
                        data_values.COLUMNS.SBP_MEDICATION,
                    ],
                    how="left",
                )
                .set_index("index")
            )
            # Simulants not on treatment mean 0 effect
            assert set(
                df_efficacy.loc[
                    df_efficacy["value"].isna(), data_values.COLUMNS.SBP_MEDICATION
                ]
            ) == {data_values.SBP_MEDICATION_LEVEL.NO_TREATMENT.DESCRIPTION}
            df_efficacy.loc[
                df_efficacy[data_values.COLUMNS.SBP_MEDICATION]
                == data_values.SBP_MEDICATION_LEVEL.NO_TREATMENT.DESCRIPTION,
                "value",
            ] = 0
            assert df_efficacy["value"].isna().sum() == 0
            treatment_efficacy = df_efficacy["value"]

            sbp_decrease = treatment_efficacy * mask_adherence

            return target - sbp_decrease

        return adjust_target

    def _register_target_modifier(self, builder: Builder) -> None:
        builder.value.register_value_modifier(
            data_values.PIPELINES.SBP_EXPOSURE,
            modifier=self.target_modifier,
            # requires_values=[f"{self.risk.name}.exposure"],
            requires_columns=[
                data_values.COLUMNS.SBP_MEDICATION,
                data_values.COLUMNS.SBP_MEDICATION_ADHERENCE,
            ],
        )

    def on_initialize_simulants(self, pop_data: SimulantData) -> None:
        """Implements baseline medication coverage as well as adherence levels
        Anyone initialized in an emergency (acute) state will enter the treatment
        ramps. A burn-in period allows for the observed simulation to start with
        a more realistic treatment spread.
        """
        pop = self.population_view.subview(
            [
                "age",
                "sex",
                models.ISCHEMIC_STROKE_MODEL_NAME,
                models.MYOCARDIAL_INFARCTION_MODEL_NAME,
            ]
        ).get(pop_data.index)

        pop = self.initialize_medication_coverage(pop)

        # Generate multiplier columns
        pop[data_values.COLUMNS.SBP_MULTIPLIER] = 1
        mask_sbp_adherent = (
            pop[data_values.COLUMNS.SBP_MEDICATION_ADHERENCE]
            == data_values.MEDICATION_ADHERENCE_TYPE.ADHERENT
        )
        mask_sbp_one_drug = (
            pop[data_values.COLUMNS.SBP_MEDICATION]
            == data_values.SBP_MEDICATION_LEVEL.ONE_DRUG_HALF_DOSE.DESCRIPTION
        )
        mask_sbp_two_drugs = (
            pop[data_values.COLUMNS.SBP_MEDICATION]
            == data_values.SBP_MEDICATION_LEVEL.TWO_DRUGS_HALF_DOSE.DESCRIPTION
        )
        pop.loc[
            (mask_sbp_adherent) & (mask_sbp_one_drug), data_values.COLUMNS.SBP_MULTIPLIER
        ] = data_values.SBP_MULTIPLIER.ONE_DRUG
        pop.loc[
            (mask_sbp_adherent) & (mask_sbp_two_drugs), data_values.COLUMNS.SBP_MULTIPLIER
        ] = data_values.SBP_MULTIPLIER.TWO_DRUGS

        # Send anyone in emergency state to medication ramp
        # Note that for initialization we base the measured exposures on
        # the GBD exposure values
        mask_acute_is = (
            pop[models.ISCHEMIC_STROKE_MODEL_NAME] == models.ACUTE_ISCHEMIC_STROKE_STATE_NAME
        )
        mask_acute_mi = (
            pop[models.MYOCARDIAL_INFARCTION_MODEL_NAME]
            == models.ACUTE_MYOCARDIAL_INFARCTION_STATE_NAME
        )
        mask_emergency = mask_acute_is | mask_acute_mi
        pop.loc[mask_emergency] = self.apply_sbp_treatment_ramp(
            pop_visitors=pop.loc[mask_emergency],
            # TODO: Confirm with Syl that this is acceptable to use gbd sbp for measured sbp on initilaization
            exposure_pipeline=self.gbd_sbp,
        )
        pop.loc[mask_emergency] = self.apply_ldlc_treatment_ramp(
            pop_visitors=pop.loc[mask_emergency]
        )

        self.population_view.update(
            pop[
                [
                    data_values.COLUMNS.SBP_MEDICATION,
                    data_values.COLUMNS.SBP_MEDICATION_ADHERENCE,
                    data_values.COLUMNS.LDLC_MEDICATION,
                    data_values.COLUMNS.LDLC_MEDICATION_ADHERENCE,
                    data_values.COLUMNS.SBP_MULTIPLIER,
                ]
            ]
        )

    def initialize_medication_coverage(self, pop: pd.DataFrame) -> pd.DataFrame:
        """Initializes medication coverage and adherence levels"""
        # Initialize adherence levels
        pop[data_values.COLUMNS.SBP_MEDICATION_ADHERENCE] = self.randomness.choice(
            pop.index,
            choices=list(data_values.MEDICATION_ADHERENCE_TYPE_PROBABILITIY["sbp"].keys()),
            p=list(data_values.MEDICATION_ADHERENCE_TYPE_PROBABILITIY["sbp"].values()),
            additional_key="initialize_sbp_adherence",
        )
        pop[data_values.COLUMNS.LDLC_MEDICATION_ADHERENCE] = self.randomness.choice(
            pop.index,
            choices=list(data_values.MEDICATION_ADHERENCE_TYPE_PROBABILITIY["ldlc"].keys()),
            p=list(data_values.MEDICATION_ADHERENCE_TYPE_PROBABILITIY["ldlc"].values()),
            additional_key="initialize_ldlc_adherence",
        )

        # Initialize medication coverage
        pop[
            data_values.COLUMNS.SBP_MEDICATION
        ] = data_values.SBP_MEDICATION_LEVEL.NO_TREATMENT.DESCRIPTION
        pop[
            data_values.COLUMNS.LDLC_MEDICATION
        ] = data_values.LDLC_MEDICATION_LEVEL.NO_TREATMENT.DESCRIPTION
        p_medication = self.calculate_initial_medication_coverage_probabilities(pop)
        medicated_states = self.randomness.choice(
            p_medication.index,
            choices=p_medication.columns,
            p=np.array(p_medication),
            additional_key="initial_medication_coverage",
        )
        medicated_sbp = medicated_states[medicated_states.isin(["sbp", "both"])].index
        medicated_ldlc = medicated_states[medicated_states.isin(["ldlc", "both"])].index
        # Define what level of medication for the medicated simulants
        pop.loc[medicated_sbp, data_values.COLUMNS.SBP_MEDICATION] = self.randomness.choice(
            medicated_sbp,
            choices=list(data_values.BASELINE_MEDICATION_LEVEL_PROBABILITY["sbp"].keys()),
            p=list(data_values.BASELINE_MEDICATION_LEVEL_PROBABILITY["sbp"].values()),
            additional_key="initial_sbp_medication",
        )
        pop.loc[medicated_ldlc, data_values.COLUMNS.LDLC_MEDICATION] = self.randomness.choice(
            medicated_ldlc,
            choices=list(data_values.BASELINE_MEDICATION_LEVEL_PROBABILITY["ldlc"].keys()),
            p=list(data_values.BASELINE_MEDICATION_LEVEL_PROBABILITY["ldlc"].values()),
            additional_key="initial_ldlc_medication",
        )

        # # Move medicated but non-adherent simulants to lowest level
        sbp_non_adherent = pop[
            pop[data_values.COLUMNS.SBP_MEDICATION_ADHERENCE]
            != data_values.MEDICATION_ADHERENCE_TYPE.ADHERENT
        ].index
        ldlc_non_adherent = pop[
            pop[data_values.COLUMNS.LDLC_MEDICATION_ADHERENCE]
            != data_values.MEDICATION_ADHERENCE_TYPE.ADHERENT
        ].index
        pop.loc[
            medicated_sbp.intersection(sbp_non_adherent), data_values.COLUMNS.SBP_MEDICATION
        ] = sbp_treatment_map[1]
        pop.loc[
            medicated_ldlc.intersection(ldlc_non_adherent),
            data_values.COLUMNS.LDLC_MEDICATION,
        ] = ldlc_treatment_map[1]

        return pop

    def calculate_initial_medication_coverage_probabilities(
        self, pop: pd.DataFrame
    ) -> pd.DataFrame:
        """Determine the probability of each simulant being medicated"""

        # Calculate the covariates
        df = pd.DataFrame()
        for coefficients in data_values.MEDICATION_COVERAGE_COEFFICIENTS:
            df[coefficients.NAME] = np.exp(
                coefficients.INTERCEPT
                + coefficients.SBP * self.gbd_sbp(pop.index)
                # TODO: use gbd_ldlc
                + coefficients.LDLC * self.ldlc(pop.index)
                + coefficients.AGE * pop["age"]
                + coefficients.SEX
                * pop["sex"].map(data_values.BASELINE_MEDICATION_COVERAGE_SEX_MAPPING)
            )
        # Calculate probabilities of being medicated
        p_denominator = df.sum(axis=1) + 1
        df = df.divide(p_denominator, axis=0)
        df["none"] = 1 / p_denominator

        return df

    def on_time_step_cleanup(self, event: Event) -> None:
        """Update treatments"""
        pop = self.population_view.get(event.index, query='alive == "alive"')

        visitors = pop[
            pop[data_values.COLUMNS.VISIT_TYPE].isin(
                [
                    data_values.VISIT_TYPE.EMERGENCY,
                    data_values.VISIT_TYPE.SCHEDULED,
                    data_values.VISIT_TYPE.BACKGROUND,
                ]
            )
        ].index

        pop.loc[visitors] = self.apply_sbp_treatment_ramp(pop_visitors=pop.loc[visitors])
        pop.loc[visitors] = self.apply_ldlc_treatment_ramp(pop_visitors=pop.loc[visitors])

        self.population_view.update(
            pop[
                [
                    data_values.COLUMNS.SBP_MEDICATION,
                    data_values.COLUMNS.LDLC_MEDICATION,
                ]
            ]
        )

    def apply_sbp_treatment_ramp(
        self, pop_visitors: pd.DataFrame, exposure_pipeline: Optional[Pipeline] = None
    ) -> pd.DataFrame:
        """Applies the SBP treatment ramp

        Arguments:
            pop_visitors: dataframe subset to simulants visiting the doctor
            exposure_pipeline: the sbp exposure pipeline to use when calculating
                measured sbp values; defaults to the values adjusted for
                population treatment effects in gbd data except during
                initialization
        """

        if not exposure_pipeline:
            exposure_pipeline = self.sbp
        overcome_therapeutic_inertia = pop_visitors[
            self.randomness.get_draw(
                pop_visitors.index,
                additional_key="sbp_therapeutic_inertia",
            )
            > data_values.THERAPEUTIC_INERTIA_NO_START
        ].index
        currently_medicated = pop_visitors[
            pop_visitors[data_values.COLUMNS.SBP_MEDICATION]
            != data_values.SBP_MEDICATION_LEVEL.NO_TREATMENT.DESCRIPTION
        ].index
        not_currently_medicated = pop_visitors.index.difference(currently_medicated)

        measured_sbp = self.get_measured_sbp(
            index=pop_visitors.index,
            mean=data_values.MEASUREMENT_ERROR_MEAN_SBP,
            sd=data_values.MEASUREMENT_ERROR_SD_SBP,
            exposure_pipeline=exposure_pipeline,
        )

        # Un-medicated patients with sbp >= 140 (who overcome therapeutic inertia)
        # should start medication
        high_sbp = measured_sbp[measured_sbp >= data_values.SBP_THRESHOLD.HIGH].index
        to_prescribe_high_sbp = not_currently_medicated.intersection(high_sbp).intersection(
            overcome_therapeutic_inertia
        )
        pop_visitors.loc[
            to_prescribe_high_sbp, data_values.COLUMNS.SBP_MEDICATION
        ] = self.randomness.choice(
            to_prescribe_high_sbp,
            choices=list(
                data_values.FIRST_PRESCRIPTION_LEVEL_PROBABILITY["sbp"]["high"].keys()
            ),
            p=list(data_values.FIRST_PRESCRIPTION_LEVEL_PROBABILITY["sbp"]["high"].values()),
            additional_key="high_sbp_first_prescriptions",
        )

        # Un-medicated patients with sbp [130, 140) and already-medicated
        # adherent patients with sbp >= 140 should move up the ramp
        # (all must overcome therapeutic inertia in order to move up)
        mid_sbp = measured_sbp[
            (measured_sbp >= data_values.SBP_THRESHOLD.LOW)
            & (measured_sbp < data_values.SBP_THRESHOLD.HIGH)
        ].index
        adherent = pop_visitors[
            pop_visitors[data_values.COLUMNS.SBP_MEDICATION_ADHERENCE]
            == data_values.MEDICATION_ADHERENCE_TYPE.ADHERENT
        ].index
        not_already_max_medicated = pop_visitors[
            pop_visitors[data_values.COLUMNS.SBP_MEDICATION]
            != sbp_treatment_map[max(sbp_treatment_map)]
        ].index
        medication_change = (
            (not_currently_medicated.intersection(mid_sbp))
            .union(
                currently_medicated.intersection(not_already_max_medicated)
                .intersection(adherent)
                .intersection(high_sbp)
            )
            .intersection(overcome_therapeutic_inertia)
        )
        pop_visitors.loc[medication_change, data_values.COLUMNS.SBP_MEDICATION] = (
            pop_visitors[data_values.COLUMNS.SBP_MEDICATION].map(
                {v: k for k, v in sbp_treatment_map.items()}
            )
            + 1
        ).map(sbp_treatment_map)

        return pop_visitors

    def apply_ldlc_treatment_ramp(self, pop_visitors: pd.DataFrame) -> pd.DataFrame:
        # TODO: [MIC-3375]
        return pop_visitors

    def get_measured_sbp(
        self,
        index: pd.Index,
        mean: float,
        sd: float,
        exposure_pipeline: Optional[Pipeline] = None,
<<<<<<< HEAD
    ):
        """Introduce a measurement error to the sbp exposure values"""

=======
    ) -> pd.Series:
        """Introduce a measurement error to the sbp exposure values"""
>>>>>>> ed77f071
        if not exposure_pipeline:
            exposure_pipeline = self.sbp
        return exposure_pipeline(index) + get_random_value_from_normal_distribution(
            index=index,
            mean=mean,
            sd=sd,
            randomness=self.randomness,
            additional_key="measured_sbp",
        )

    def get_ascvd(self, visitors: pd.DataFrame) -> pd.Series:
        """Calculate the atherosclerotic cardiovascular disease score"""
        df_visitors = self.population_view.get(visitors)
        return (
            data_values.ASCVD_COEFFICIENTS.INTERCEPT
            + (data_values.ASCVD_COEFFICIENTS.SBP * self.sbp(visitors))
            + (data_values.ASCVD_COEFFICIENTS.AGE * df_visitors["age"])
            + (
                data_values.ASCVD_COEFFICIENTS.SEX
                * df_visitors["sex"].map(data_values.ASCVD_SEX_MAPPING)
            )
        )

    def get_measured_ldlc(
        self,
        index: pd.Index,
        mean: float,
        sd: float,
        exposure_pipeline: Optional[Pipeline] = None,
    ) -> pd.Series:
        """Introduce a measurement error to the ldlc exposure values"""
        if not exposure_pipeline:
            exposure_pipeline = self.ldlc
        return exposure_pipeline(index) + get_random_value_from_normal_distribution(
            index=index,
            mean=mean,
            sd=sd,
            randomness=self.randomness,
            additional_key="measured_ldlc",
        )<|MERGE_RESOLUTION|>--- conflicted
+++ resolved
@@ -53,11 +53,8 @@
         self.gbd_sbp = builder.value.get_value(data_values.PIPELINES.SBP_GBD_EXPOSURE)
         self.sbp = builder.value.get_value(data_values.PIPELINES.SBP_EXPOSURE)
         self.ldlc = builder.value.get_value(data_values.PIPELINES.LDLC_EXPOSURE)
-<<<<<<< HEAD
-=======
         self.sbp_risk_effects = self._get_sbp_risk_effects()
         self.sbp_bin_edges = self._get_sbp_bin_edges()
->>>>>>> ed77f071
         self.target_modifier = self._get_target_modifier(builder)
         self._register_target_modifier(builder)
 
@@ -102,8 +99,6 @@
             priority=data_values.TIMESTEP_CLEANUP_PRIORITIES.TREATMENT,
         )
 
-<<<<<<< HEAD
-=======
     def _get_sbp_risk_effects(self):
         """Load and format the SBP risk effects file"""
         sbp_risk_effects = pd.read_csv(paths.FILEPATHS.SBP_MEDICATION_EFFECTS)
@@ -122,7 +117,6 @@
             )
         )
 
->>>>>>> ed77f071
     def _get_target_modifier(
         self, builder: Builder
     ) -> Callable[[pd.Index, pd.Series], pd.Series]:
@@ -136,11 +130,7 @@
                 == data_values.MEDICATION_ADHERENCE_TYPE.ADHERENT
             )
             df_efficacy = pd.DataFrame(
-<<<<<<< HEAD
-                {"bin": pd.cut(x=target, bins=sbp_bin_edges, right=True)}
-=======
                 {"bin": pd.cut(x=target, bins=self.sbp_bin_edges, right=True)}
->>>>>>> ed77f071
             )
             df_efficacy["sbp_start_exclusive"] = df_efficacy["bin"].apply(lambda x: x.left)
             df_efficacy["sbp_end_inclusive"] = df_efficacy["bin"].apply(lambda x: x.right)
@@ -150,11 +140,7 @@
             df_efficacy = (
                 df_efficacy.reset_index()
                 .merge(
-<<<<<<< HEAD
-                    sbp_risk_effects,
-=======
                     self.sbp_risk_effects,
->>>>>>> ed77f071
                     on=[
                         "sbp_start_exclusive",
                         "sbp_end_inclusive",
@@ -475,14 +461,8 @@
         mean: float,
         sd: float,
         exposure_pipeline: Optional[Pipeline] = None,
-<<<<<<< HEAD
-    ):
-        """Introduce a measurement error to the sbp exposure values"""
-
-=======
     ) -> pd.Series:
         """Introduce a measurement error to the sbp exposure values"""
->>>>>>> ed77f071
         if not exposure_pipeline:
             exposure_pipeline = self.sbp
         return exposure_pipeline(index) + get_random_value_from_normal_distribution(
